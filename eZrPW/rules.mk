--- conflicted
+++ resolved
@@ -5,10 +5,6 @@
 MOUSEKEY_ENABLE = no
 ORYX_ENABLE = yes
 RGB_MATRIX_CUSTOM_KB = yes
-<<<<<<< HEAD
-SPACE_CADET_ENABLE = no
-SRC += features/achordion.c
-=======
 TAP_DANCE_ENABLE = yes
 SPACE_CADET_ENABLE = no
->>>>>>> b6c0827e
+SRC += features/achordion.c