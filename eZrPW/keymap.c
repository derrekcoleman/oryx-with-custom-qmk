#include QMK_KEYBOARD_H
#include "version.h"
#include "features/achordion.h"
#define MOON_LED_LEVEL LED_LEVEL
#ifndef ZSA_SAFE_RANGE
#define ZSA_SAFE_RANGE SAFE_RANGE
#endif

enum custom_keycodes {
  RGB_SLD = ZSA_SAFE_RANGE,
};



enum tap_dance_codes {
  DANCE_0,
  DANCE_1,
  DANCE_2,
};


const uint16_t PROGMEM keymaps[][MATRIX_ROWS][MATRIX_COLS] = {
  [0] = LAYOUT_voyager(
    KC_EQUAL,       KC_1,           KC_2,           KC_3,           KC_4,           KC_5,                                           KC_6,           KC_7,           KC_8,           KC_9,           KC_0,           KC_MINUS,       
    KC_TAB,         KC_Q,           KC_W,           KC_E,           KC_R,           KC_T,                                           KC_Y,           KC_U,           KC_I,           KC_O,           KC_P,           KC_BSLS,        
    KC_TRANSPARENT, MT(MOD_LCTL, KC_A),MT(MOD_LALT, KC_S),MT(MOD_LGUI, KC_D),MT(MOD_LSFT, KC_F),KC_G,                                           KC_H,           MT(MOD_RSFT, KC_J),MT(MOD_RGUI, KC_K),MT(MOD_RALT, KC_L),MT(MOD_RCTL, KC_SCLN),KC_QUOTE,       
    KC_TRANSPARENT, KC_Z,           KC_X,           KC_C,           ALL_T(KC_V),    KC_B,                                           KC_N,           ALL_T(KC_M),    KC_COMMA,       KC_DOT,         KC_SLASH,       KC_GRAVE,       
                                                    LT(1, KC_ESCAPE),LT(2, KC_SPACE),                                KC_ENTER,       KC_BSPC
  ),
  [1] = LAYOUT_voyager(
    KC_TRANSPARENT, TOGGLE_LAYER_COLOR,RGB_MODE_FORWARD,RGB_VAI,        RGB_VAD,        RGB_TOG,                                        KC_AUDIO_MUTE,  KC_AUDIO_VOL_DOWN,KC_AUDIO_VOL_UP,KC_MEDIA_PLAY_PAUSE,KC_MEDIA_NEXT_TRACK,QK_BOOT,        
    KC_TRANSPARENT, KC_EXLM,        KC_AT,          KC_HASH,        KC_AMPR,        KC_UNDS,                                        KC_LBRC,        KC_RBRC,        KC_LPRN,        KC_RPRN,        TD(DANCE_0),    KC_TRANSPARENT, 
    KC_TRANSPARENT, KC_TRANSPARENT, KC_TRANSPARENT, KC_TRANSPARENT, KC_TRANSPARENT, KC_TRANSPARENT,                                 KC_LEFT,        KC_DOWN,        KC_UP,          KC_RIGHT,       TD(DANCE_1),    KC_TRANSPARENT, 
    KC_TRANSPARENT, KC_TRANSPARENT, KC_TRANSPARENT, KC_TRANSPARENT, KC_TRANSPARENT, KC_TRANSPARENT,                                 KC_CIRC,        KC_LCBR,        KC_RCBR,        KC_DLR,         TD(DANCE_2),    KC_TRANSPARENT, 
                                                    KC_TRANSPARENT, KC_TRANSPARENT,                                 KC_TRANSPARENT, KC_TRANSPARENT
  ),
  [2] = LAYOUT_voyager(
    KC_TRANSPARENT, KC_TRANSPARENT, KC_TRANSPARENT, KC_TRANSPARENT, KC_TRANSPARENT, KC_TRANSPARENT,                                 KC_TRANSPARENT, KC_TRANSPARENT, KC_TRANSPARENT, KC_TRANSPARENT, KC_TRANSPARENT, KC_TRANSPARENT, 
    KC_TRANSPARENT, KC_EXLM,        KC_AT,          KC_HASH,        KC_AMPR,        KC_UNDS,                                        KC_EQUAL,       KC_7,           KC_8,           KC_9,           KC_PERC,        KC_TRANSPARENT, 
    KC_TRANSPARENT, KC_TRANSPARENT, KC_TRANSPARENT, KC_TRANSPARENT, KC_TRANSPARENT, KC_TRANSPARENT,                                 KC_PLUS,        KC_4,           KC_5,           KC_6,           KC_ASTR,        KC_TRANSPARENT, 
    KC_TRANSPARENT, KC_TRANSPARENT, KC_TRANSPARENT, KC_TRANSPARENT, KC_TRANSPARENT, KC_TRANSPARENT,                                 KC_MINUS,       KC_1,           KC_2,           KC_3,           KC_TRANSPARENT, KC_TRANSPARENT, 
                                                    KC_TRANSPARENT, KC_TRANSPARENT,                                 KC_0,           KC_DOT
  ),
};


const uint16_t PROGMEM combo0[] = { MT(MOD_RSFT, KC_J), LT(2, KC_SPACE), COMBO_END};
const uint16_t PROGMEM combo1[] = { KC_G, KC_H, COMBO_END};

combo_t key_combos[COMBO_COUNT] = {
    COMBO(combo0, KC_NUM),
    COMBO(combo1, CW_TOGG),
};



extern rgb_config_t rgb_matrix_config;

RGB hsv_to_rgb_with_value(HSV hsv) {
  RGB rgb = hsv_to_rgb( hsv );
  float f = (float)rgb_matrix_config.hsv.v / UINT8_MAX;
  return (RGB){ f * rgb.r, f * rgb.g, f * rgb.b };
}

void keyboard_post_init_user(void) {
  rgb_matrix_enable();
}

const uint8_t PROGMEM ledmap[][RGB_MATRIX_LED_COUNT][3] = {
    [1] = { {0,0,0}, {36,249,255}, {36,249,255}, {36,249,255}, {36,249,255}, {36,249,255}, {0,0,0}, {0,168,171}, {0,168,171}, {0,168,171}, {0,168,171}, {0,168,171}, {0,0,0}, {0,0,0}, {0,0,0}, {0,0,0}, {0,0,0}, {0,0,0}, {0,0,0}, {0,0,0}, {0,0,0}, {0,0,0}, {0,0,0}, {0,0,0}, {0,0,0}, {0,0,0}, {36,249,255}, {36,249,255}, {36,249,255}, {36,249,255}, {36,249,255}, {0,0,255}, {139,218,194}, {139,218,194}, {139,218,194}, {139,218,194}, {36,249,255}, {0,0,0}, {0,0,255}, {0,0,255}, {0,0,255}, {0,0,255}, {36,249,255}, {0,0,0}, {0,0,255}, {139,218,194}, {139,218,194}, {0,0,255}, {36,249,255}, {0,0,0}, {0,0,0}, {0,0,0} },

    [2] = { {0,0,0}, {0,0,0}, {0,0,0}, {0,0,0}, {0,0,0}, {0,0,0}, {0,0,0}, {0,168,171}, {0,168,171}, {0,168,171}, {0,168,171}, {0,168,171}, {0,0,0}, {0,0,0}, {0,0,0}, {0,0,0}, {0,0,0}, {0,0,0}, {0,0,0}, {0,0,0}, {0,0,0}, {0,0,0}, {0,0,0}, {0,0,0}, {0,0,0}, {0,0,0}, {0,0,0}, {0,0,0}, {0,0,0}, {0,0,0}, {0,0,0}, {0,0,0}, {246,227,194}, {212,227,194}, {212,227,194}, {212,227,194}, {246,227,194}, {0,0,0}, {246,227,194}, {212,227,194}, {212,227,194}, {212,227,194}, {246,227,194}, {0,0,0}, {246,227,194}, {212,227,194}, {212,227,194}, {212,227,194}, {246,227,194}, {0,0,0}, {212,227,194}, {246,227,194} },

};

void set_layer_color(int layer) {
  for (int i = 0; i < RGB_MATRIX_LED_COUNT; i++) {
    HSV hsv = {
      .h = pgm_read_byte(&ledmap[layer][i][0]),
      .s = pgm_read_byte(&ledmap[layer][i][1]),
      .v = pgm_read_byte(&ledmap[layer][i][2]),
    };
    if (!hsv.h && !hsv.s && !hsv.v) {
        rgb_matrix_set_color( i, 0, 0, 0 );
    } else {
        RGB rgb = hsv_to_rgb_with_value(hsv);
        rgb_matrix_set_color(i, rgb.r, rgb.g, rgb.b);
    }
  }
}

bool rgb_matrix_indicators_user(void) {
  if (rawhid_state.rgb_control) {
      return false;
  }
  if (!keyboard_config.disable_layer_led) { 
    switch (biton32(layer_state)) {
      case 1:
        set_layer_color(1);
        break;
      case 2:
        set_layer_color(2);
        break;
     default:
        if (rgb_matrix_get_flags() == LED_FLAG_NONE) {
          rgb_matrix_set_color_all(0, 0, 0);
        }
    }
  } else {
    if (rgb_matrix_get_flags() == LED_FLAG_NONE) {
      rgb_matrix_set_color_all(0, 0, 0);
    }
  }
<<<<<<< HEAD
  return true;
}

bool process_record_user(uint16_t keycode, keyrecord_t *record) {
  if (!process_achordion(keycode, record)) { return false; }
  switch (keycode) {
=======
>>>>>>> 27d56d3b

  return true;
}

void housekeeping_task_user(void) {
  achordion_task();
}


typedef struct {
    bool is_press_action;
    uint8_t step;
} tap;

enum {
    SINGLE_TAP = 1,
    SINGLE_HOLD,
    DOUBLE_TAP,
    DOUBLE_HOLD,
    DOUBLE_SINGLE_TAP,
    MORE_TAPS
};

static tap dance_state[3];

uint8_t dance_step(tap_dance_state_t *state);

uint8_t dance_step(tap_dance_state_t *state) {
    if (state->count == 1) {
        if (state->interrupted || !state->pressed) return SINGLE_TAP;
        else return SINGLE_HOLD;
    } else if (state->count == 2) {
        if (state->interrupted) return DOUBLE_SINGLE_TAP;
        else if (state->pressed) return DOUBLE_HOLD;
        else return DOUBLE_TAP;
    }
    return MORE_TAPS;
}


void on_dance_0(tap_dance_state_t *state, void *user_data);
void dance_0_finished(tap_dance_state_t *state, void *user_data);
void dance_0_reset(tap_dance_state_t *state, void *user_data);

void on_dance_0(tap_dance_state_t *state, void *user_data) {
    if(state->count == 3) {
        tap_code16(KC_BSLS);
        tap_code16(KC_BSLS);
        tap_code16(KC_BSLS);
    }
    if(state->count > 3) {
        tap_code16(KC_BSLS);
    }
}

void dance_0_finished(tap_dance_state_t *state, void *user_data) {
    dance_state[0].step = dance_step(state);
    switch (dance_state[0].step) {
        case SINGLE_TAP: register_code16(KC_BSLS); break;
        case DOUBLE_TAP: register_code16(KC_BSLS); register_code16(KC_BSLS); break;
        case DOUBLE_HOLD: register_code16(KC_PIPE); break;
        case DOUBLE_SINGLE_TAP: tap_code16(KC_BSLS); register_code16(KC_BSLS);
    }
}

void dance_0_reset(tap_dance_state_t *state, void *user_data) {
    wait_ms(10);
    switch (dance_state[0].step) {
        case SINGLE_TAP: unregister_code16(KC_BSLS); break;
        case DOUBLE_TAP: unregister_code16(KC_BSLS); break;
        case DOUBLE_HOLD: unregister_code16(KC_PIPE); break;
        case DOUBLE_SINGLE_TAP: unregister_code16(KC_BSLS); break;
    }
    dance_state[0].step = 0;
}
void on_dance_1(tap_dance_state_t *state, void *user_data);
void dance_1_finished(tap_dance_state_t *state, void *user_data);
void dance_1_reset(tap_dance_state_t *state, void *user_data);

void on_dance_1(tap_dance_state_t *state, void *user_data) {
    if(state->count == 3) {
        tap_code16(KC_QUOTE);
        tap_code16(KC_QUOTE);
        tap_code16(KC_QUOTE);
    }
    if(state->count > 3) {
        tap_code16(KC_QUOTE);
    }
}

void dance_1_finished(tap_dance_state_t *state, void *user_data) {
    dance_state[1].step = dance_step(state);
    switch (dance_state[1].step) {
        case SINGLE_TAP: register_code16(KC_QUOTE); break;
        case DOUBLE_TAP: register_code16(KC_QUOTE); register_code16(KC_QUOTE); break;
        case DOUBLE_HOLD: register_code16(KC_DQUO); break;
        case DOUBLE_SINGLE_TAP: tap_code16(KC_QUOTE); register_code16(KC_QUOTE);
    }
}

void dance_1_reset(tap_dance_state_t *state, void *user_data) {
    wait_ms(10);
    switch (dance_state[1].step) {
        case SINGLE_TAP: unregister_code16(KC_QUOTE); break;
        case DOUBLE_TAP: unregister_code16(KC_QUOTE); break;
        case DOUBLE_HOLD: unregister_code16(KC_DQUO); break;
        case DOUBLE_SINGLE_TAP: unregister_code16(KC_QUOTE); break;
    }
    dance_state[1].step = 0;
}
void on_dance_2(tap_dance_state_t *state, void *user_data);
void dance_2_finished(tap_dance_state_t *state, void *user_data);
void dance_2_reset(tap_dance_state_t *state, void *user_data);

void on_dance_2(tap_dance_state_t *state, void *user_data) {
    if(state->count == 3) {
        tap_code16(KC_GRAVE);
        tap_code16(KC_GRAVE);
        tap_code16(KC_GRAVE);
    }
    if(state->count > 3) {
        tap_code16(KC_GRAVE);
    }
}

void dance_2_finished(tap_dance_state_t *state, void *user_data) {
    dance_state[2].step = dance_step(state);
    switch (dance_state[2].step) {
        case SINGLE_TAP: register_code16(KC_GRAVE); break;
        case DOUBLE_TAP: register_code16(KC_GRAVE); register_code16(KC_GRAVE); break;
        case DOUBLE_HOLD: register_code16(KC_TILD); break;
        case DOUBLE_SINGLE_TAP: tap_code16(KC_GRAVE); register_code16(KC_GRAVE);
    }
}

void dance_2_reset(tap_dance_state_t *state, void *user_data) {
    wait_ms(10);
    switch (dance_state[2].step) {
        case SINGLE_TAP: unregister_code16(KC_GRAVE); break;
        case DOUBLE_TAP: unregister_code16(KC_GRAVE); break;
        case DOUBLE_HOLD: unregister_code16(KC_TILD); break;
        case DOUBLE_SINGLE_TAP: unregister_code16(KC_GRAVE); break;
    }
    dance_state[2].step = 0;
}

tap_dance_action_t tap_dance_actions[] = {
        [DANCE_0] = ACTION_TAP_DANCE_FN_ADVANCED(on_dance_0, dance_0_finished, dance_0_reset),
        [DANCE_1] = ACTION_TAP_DANCE_FN_ADVANCED(on_dance_1, dance_1_finished, dance_1_reset),
        [DANCE_2] = ACTION_TAP_DANCE_FN_ADVANCED(on_dance_2, dance_2_finished, dance_2_reset),
};

<<<<<<< HEAD
uint16_t achordion_streak_chord_timeout(
    uint16_t tap_hold_keycode, uint16_t next_keycode) {
  if (IS_QK_LAYER_TAP(tap_hold_keycode)) {
    return 0;  // Disable streak detection on layer-tap keys.
  }

  // Otherwise, tap_hold_keycode is a mod-tap key.
  uint8_t mod = mod_config(QK_MOD_TAP_GET_MODS(tap_hold_keycode));
  if ((mod & (MOD_LSFT | MOD_RSFT)) != 0) {
    return 0;  // No streak timeout for Shift mod-tap keys. Default 100ms.
  } else {
    return 240;  // A longer timeout otherwise.
  }
}

bool achordion_streak_continue(uint16_t keycode) {
  // If mods other than shift or AltGr are held, don't continue the streak.
  if (get_mods() & (MOD_MASK_CG | MOD_BIT_LALT)) return false;
  // This function doesn't get called for holds, so convert to tap keycodes.
  if (IS_QK_MOD_TAP(keycode)) {
    keycode = QK_MOD_TAP_GET_TAP_KEYCODE(keycode);
  }
  if (IS_QK_LAYER_TAP(keycode)) {
    keycode = QK_LAYER_TAP_GET_TAP_KEYCODE(keycode);
  }
  // Regular letters and punctuation continue the streak.
  if (keycode >= KC_A && keycode <= KC_Z) return true;
  switch (keycode) {
    case KC_DOT:
    case KC_COMMA:
    case KC_QUOTE:
    case KC_SPACE:
    case KC_EXLM:  // !
    case KC_QUES:  // ?
    case KC_AT:    // @
    case KC_DLR:   // $
      return true;
  }
  return false;  // All other keys end the streak.
=======
bool process_record_user(uint16_t keycode, keyrecord_t *record) {
  switch (keycode) {

    case RGB_SLD:
      if (record->event.pressed) {
        rgblight_mode(1);
      }
      return false;
  }
  return true;
>>>>>>> 27d56d3b
}<|MERGE_RESOLUTION|>--- conflicted
+++ resolved
@@ -25,7 +25,7 @@
     KC_TAB,         KC_Q,           KC_W,           KC_E,           KC_R,           KC_T,                                           KC_Y,           KC_U,           KC_I,           KC_O,           KC_P,           KC_BSLS,        
     KC_TRANSPARENT, MT(MOD_LCTL, KC_A),MT(MOD_LALT, KC_S),MT(MOD_LGUI, KC_D),MT(MOD_LSFT, KC_F),KC_G,                                           KC_H,           MT(MOD_RSFT, KC_J),MT(MOD_RGUI, KC_K),MT(MOD_RALT, KC_L),MT(MOD_RCTL, KC_SCLN),KC_QUOTE,       
     KC_TRANSPARENT, KC_Z,           KC_X,           KC_C,           ALL_T(KC_V),    KC_B,                                           KC_N,           ALL_T(KC_M),    KC_COMMA,       KC_DOT,         KC_SLASH,       KC_GRAVE,       
-                                                    LT(1, KC_ESCAPE),LT(2, KC_SPACE),                                KC_ENTER,       KC_BSPC
+                                                    LT(1,KC_ESCAPE),LT(2,KC_SPACE),                                 KC_ENTER,       KC_BSPC
   ),
   [1] = LAYOUT_voyager(
     KC_TRANSPARENT, TOGGLE_LAYER_COLOR,RGB_MODE_FORWARD,RGB_VAI,        RGB_VAD,        RGB_TOG,                                        KC_AUDIO_MUTE,  KC_AUDIO_VOL_DOWN,KC_AUDIO_VOL_UP,KC_MEDIA_PLAY_PAUSE,KC_MEDIA_NEXT_TRACK,QK_BOOT,        
@@ -94,40 +94,43 @@
       return false;
   }
   if (!keyboard_config.disable_layer_led) { 
-    switch (biton32(layer_state)) {
-      case 1:
-        set_layer_color(1);
-        break;
-      case 2:
-        set_layer_color(2);
-        break;
-     default:
+  switch (biton32(layer_state)) {
+    case 1:
+      set_layer_color(1);
+      break;
+    case 2:
+      set_layer_color(2);
+      break;
+   default:
         if (rgb_matrix_get_flags() == LED_FLAG_NONE) {
-          rgb_matrix_set_color_all(0, 0, 0);
-        }
+      rgb_matrix_set_color_all(0, 0, 0);
+  }
     }
   } else {
     if (rgb_matrix_get_flags() == LED_FLAG_NONE) {
       rgb_matrix_set_color_all(0, 0, 0);
     }
   }
-<<<<<<< HEAD
+
   return true;
 }
 
 bool process_record_user(uint16_t keycode, keyrecord_t *record) {
   if (!process_achordion(keycode, record)) { return false; }
   switch (keycode) {
-=======
->>>>>>> 27d56d3b
-
+
+    case RGB_SLD:
+      if (record->event.pressed) {
+        rgblight_mode(1);
+      }
+      return false;
+  }
   return true;
 }
 
 void housekeeping_task_user(void) {
   achordion_task();
 }
-
 
 typedef struct {
     bool is_press_action;
@@ -272,7 +275,6 @@
         [DANCE_2] = ACTION_TAP_DANCE_FN_ADVANCED(on_dance_2, dance_2_finished, dance_2_reset),
 };
 
-<<<<<<< HEAD
 uint16_t achordion_streak_chord_timeout(
     uint16_t tap_hold_keycode, uint16_t next_keycode) {
   if (IS_QK_LAYER_TAP(tap_hold_keycode)) {
@@ -312,16 +314,4 @@
       return true;
   }
   return false;  // All other keys end the streak.
-=======
-bool process_record_user(uint16_t keycode, keyrecord_t *record) {
-  switch (keycode) {
-
-    case RGB_SLD:
-      if (record->event.pressed) {
-        rgblight_mode(1);
-      }
-      return false;
-  }
-  return true;
->>>>>>> 27d56d3b
 }